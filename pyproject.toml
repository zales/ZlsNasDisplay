[tool.poetry]
name = "zlsnasdisplay"
<<<<<<< HEAD
version = "0.1.5"
=======
version = "0.1.4"
>>>>>>> fb3bb6f8
description = "Eink display manager"
authors = ["Ondrej Zalesky <o.zalesky@gmail.com>"]
license = "MIT"
readme = "README.md"

[tool.poetry.dependencies]
python = "^3.9"
pillow = "^10.2.0"
gpiozero = "^2.0.1"
schedule = "^1.2.1"
psutil = "^5.9.8"
requests = "^2.31.0"

[tool.poetry.group.dev.dependencies]
mypy = "1.8.0"
pre-commit = "3.6.2"
pytest = "8.0.2"
pytest-cov = "4.1.0"
ruff = "0.2.2"
tomli = {version = "2.0.1", python = "<3.9"}

[build-system]
requires = ["poetry-core>=1.0.0"]
build-backend = "poetry.core.masonry.api"

[tool.mypy]
check_untyped_defs = true
disallow_untyped_defs = true

[[tool.mypy.overrides]]
module = ["tests.*"]
disallow_untyped_defs = false

[tool.poetry.scripts]
zlsnasdisplay = 'zlsnasdisplay:main.main()'

[tool.pytest.ini_options]
minversion = "6.0"
addopts = "--cov=zlsnasdisplay --cov-report term-missing --no-cov-on-fail"

[tool.coverage.report]
exclude_lines = ["if __name__ == .__main__.:", "pragma: no cover"]

[tool.ruff]
line-length = 100
target-version = "py38"
fix = true

[tool.ruff.lint]
select = ["E", "F", "UP", "I001", "T201", "T203"]
ignore=[
  # Recommended ignores by ruff when using formatter
  "E501",
  "W191",
  "E111",
  "E114",
  "E117",
  "D206",
  "D300",
  "Q000",
  "Q001",
  "Q002",
  "Q003",
  "COM812",
  "COM819",
  "ISC001",
  "ISC002",
]<|MERGE_RESOLUTION|>--- conflicted
+++ resolved
@@ -1,10 +1,6 @@
 [tool.poetry]
 name = "zlsnasdisplay"
-<<<<<<< HEAD
 version = "0.1.5"
-=======
-version = "0.1.4"
->>>>>>> fb3bb6f8
 description = "Eink display manager"
 authors = ["Ondrej Zalesky <o.zalesky@gmail.com>"]
 license = "MIT"
